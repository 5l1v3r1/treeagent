package experiments

import (
	"math"

	"github.com/unixpickle/anyrl"
	"github.com/unixpickle/anyvec"
	gym "github.com/unixpickle/gym-socket-api/binding-go"
)

var mujocoActionSizes = map[string]int{
	"Reacher-v1":                2,
	"HalfCheetah-v1":            6,
	"InvertedDoublePendulum-v1": 1,
	"InvertedPendulum-v1":       1,
	"Swimmer-v1":                2,
	"Walker2d-v1":               6,
}

var mujocoObservationSizes = map[string]int{
	"Reacher-v1":                11,
	"HalfCheetah-v1":            17,
	"InvertedDoublePendulum-v1": 11,
	"InvertedPendulum-v1":       4,
	"Swimmer-v1":                8,
	"Walker2d-v1":               17,
}

func mujocoEnvInfo(name string) (numActions, numObs int, ok bool) {
	numActions, _ = mujocoActionSizes[name]
	numObs, ok = mujocoObservationSizes[name]
	return
}

type mujocoEnv struct {
	anyrl.Env
	Closer gym.Env
	Min    anyvec.Vector
	Max    anyvec.Vector
}

func newMuJoCoEnvs(c anyvec.Creator, e *EnvFlags, n int) ([]Env, error) {
	var res []Env
	for i := 0; i < n; i++ {
		client, env, err := createGymEnv(e)
		if err != nil {
			CloseEnvs(res)
			return nil, err
		}
		actSpace, err := client.ActionSpace()
		if err != nil {
			CloseEnvs(res)
			return nil, err
		}
		var realEnv Env = &mujocoEnv{
			Env:    env,
			Closer: client,
			Min:    c.MakeVectorData(c.MakeNumericList(actSpace.Low)),
			Max:    c.MakeVectorData(c.MakeNumericList(actSpace.High)),
		}
		if e.History {
			realEnv = &historyEnv{Env: realEnv}
		}
		res = append(res, realEnv)
	}
	return res, nil
}

func (m *mujocoEnv) Step(action []float64) (obs []float64, reward float64,
	done bool, err error) {
<<<<<<< HEAD
	clamped := make([]float64, len(action))
	for i, x := range action {
		clamped[i] = math.Max(math.Min(x, 1), -1)
=======
	obs, reward, done, err = m.Env.Step(m.scaledAction(action))
	if err != nil {
		return
>>>>>>> 6206ac3f
	}
	return m.Env.Step(clamped)
}

func (m *mujocoEnv) Close() error {
	return m.Closer.Close()
<<<<<<< HEAD
=======
}

func (m *mujocoEnv) scaledAction(action anyvec.Vector) anyvec.Vector {
	// Make sure the actions are in a reasonable range.
	//
	// See, for example,
	// https://github.com/openai/baselines/blob/902ffcb7674dd9f3c08a0037ae57ada852f13d74/baselines/acktr/acktr_cont.py#L36

	c := action.Creator()

	res := action.Copy()
	res.AddScalar(c.MakeNumeric(1))
	res.Scale(c.MakeNumeric(0.5))
	anyvec.ClipRange(res, c.MakeNumeric(0), c.MakeNumeric(1))

	diff := m.Max.Copy()
	diff.Sub(m.Min)
	res.Mul(diff)
	res.Add(m.Min)

	return res
>>>>>>> 6206ac3f
}<|MERGE_RESOLUTION|>--- conflicted
+++ resolved
@@ -4,7 +4,6 @@
 	"math"
 
 	"github.com/unixpickle/anyrl"
-	"github.com/unixpickle/anyvec"
 	gym "github.com/unixpickle/gym-socket-api/binding-go"
 )
 
@@ -35,11 +34,11 @@
 type mujocoEnv struct {
 	anyrl.Env
 	Closer gym.Env
-	Min    anyvec.Vector
-	Max    anyvec.Vector
+	Min    []float64
+	Max    []float64
 }
 
-func newMuJoCoEnvs(c anyvec.Creator, e *EnvFlags, n int) ([]Env, error) {
+func newMuJoCoEnvs(e *EnvFlags, n int) ([]Env, error) {
 	var res []Env
 	for i := 0; i < n; i++ {
 		client, env, err := createGymEnv(e)
@@ -55,8 +54,8 @@
 		var realEnv Env = &mujocoEnv{
 			Env:    env,
 			Closer: client,
-			Min:    c.MakeVectorData(c.MakeNumericList(actSpace.Low)),
-			Max:    c.MakeVectorData(c.MakeNumericList(actSpace.High)),
+			Min:    actSpace.Low,
+			Max:    actSpace.High,
 		}
 		if e.History {
 			realEnv = &historyEnv{Env: realEnv}
@@ -68,43 +67,14 @@
 
 func (m *mujocoEnv) Step(action []float64) (obs []float64, reward float64,
 	done bool, err error) {
-<<<<<<< HEAD
-	clamped := make([]float64, len(action))
+	scaled := make([]float64, len(action))
 	for i, x := range action {
-		clamped[i] = math.Max(math.Min(x, 1), -1)
-=======
-	obs, reward, done, err = m.Env.Step(m.scaledAction(action))
-	if err != nil {
-		return
->>>>>>> 6206ac3f
+		clamped := (math.Max(math.Min(x, 1), -1) + 1) / 2
+		scaled[i] = m.Min[i] + (m.Max[i]-m.Min[i])*clamped
 	}
-	return m.Env.Step(clamped)
+	return m.Env.Step(scaled)
 }
 
 func (m *mujocoEnv) Close() error {
 	return m.Closer.Close()
-<<<<<<< HEAD
-=======
-}
-
-func (m *mujocoEnv) scaledAction(action anyvec.Vector) anyvec.Vector {
-	// Make sure the actions are in a reasonable range.
-	//
-	// See, for example,
-	// https://github.com/openai/baselines/blob/902ffcb7674dd9f3c08a0037ae57ada852f13d74/baselines/acktr/acktr_cont.py#L36
-
-	c := action.Creator()
-
-	res := action.Copy()
-	res.AddScalar(c.MakeNumeric(1))
-	res.Scale(c.MakeNumeric(0.5))
-	anyvec.ClipRange(res, c.MakeNumeric(0), c.MakeNumeric(1))
-
-	diff := m.Max.Copy()
-	diff.Sub(m.Min)
-	res.Mul(diff)
-	res.Add(m.Min)
-
-	return res
->>>>>>> 6206ac3f
 }